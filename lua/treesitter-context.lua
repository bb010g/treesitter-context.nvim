--- conflicted
+++ resolved
@@ -7,6 +7,8 @@
 local parsers = require'nvim-treesitter.parsers'
 local utils = require'treesitter-context.utils'
 local slice = utils.slice
+local contains = vim.tbl_contains
+
 
 -- Constants
 
@@ -22,6 +24,7 @@
   },
 }
 
+local TYPE_PATTERNS = {'class', 'function', 'method', 'for' , 'while', 'if'}
 local INDENT_PATTERN = '^%s+'
 
 -- Script variables
@@ -29,20 +32,16 @@
 local winid = nil
 local bufnr = api.nvim_create_buf(false, true)
 local ns = api.nvim_create_namespace('nvim-treesitter-context')
-<<<<<<< HEAD
 local context_nodes = {}
-local previous_node = nil
-
-=======
-
-local current_type = nil
-local current_node = nil
-local previous_node = nil
-
-
-
->>>>>>> 044d6ef3
+local context_types = {}
+local previous_nodes = nil
+
+
 -- Helper functions
+local log_message = function(value)
+  api.nvim_command('echom ' .. vim.fn.json_encode(value))
+end
+
 local get_target_node = function(node)
   local tree = parsers.get_parser():parse()[1]
   local root = tree:root()
@@ -59,7 +58,17 @@
   return false
 end
 
-local get_text_for_node = function(node)
+local get_type_pattern = function(node, type_patterns)
+  local node_type = node:type()
+  for _, rgx in ipairs(type_patterns) do
+    if node_type:find(rgx) then
+      return rgx
+    end
+  end
+  return nil
+end
+
+local get_text_for_node = function(node, type)
   local start_row, start_col = node:start()
   local end_row, end_col     = node:end_()
 
@@ -71,7 +80,7 @@
   start_col = 0
 
   local filetype = api.nvim_buf_get_option(0, 'filetype')
-  local last_type = (last_types[current_type] or {})[filetype]
+  local last_type = (last_types[type] or {})[filetype]
   local last_position = nil
 
   if last_type ~= nil then
@@ -99,16 +108,7 @@
 
   local range = {start_row, start_col, end_row, end_col}
 
-  -- api.nvim_command('echom ' .. vim.fn.json_encode({
-  --   last_position = last_position,
-  --   range = range,
-  -- }))
-
   return lines, range
-end
-
-local function get_text_for_multiple_nodes(nodes)
-  return vim.tbl_map(get_text_for_node, nodes)
 end
 
 local get_lines_for_node = function(node)
@@ -184,56 +184,30 @@
   end
 end
 
-local function highlight_node_from_buf(buf, buf_query, target_node, start_row, start_col, end_row, end_col)
-  if buf_query == nil then
-    return
-  end
-
-  local iter = buf_query:query():iter_captures(target_node, buf, start_row, end_row)
-
-  for capture, node in iter do
-
-    local hl = buf_query.hl_cache[capture]
-
-    local atom_start_row, atom_start_col, atom_end_row, atom_end_col = node:range()
-
-    if atom_end_row >= end_row and atom_end_col >= end_col then
-      break
-    end
-
-    if atom_start_row >= start_row then
-
-<<<<<<< HEAD
-      local hl_start_row = atom_start_row - start_row
-      local hl_end_row   = atom_end_row   - start_row
-      local hl_start_col = atom_start_col
-      local hl_end_col   = atom_end_col
-
-      api.nvim_buf_set_extmark(bufnr, ns, hl_start_row, hl_start_col, {
-        end_line = hl_end_row,
-        end_col = hl_end_col,
-        hl_group = hl
-      })
-    end
-  end
-end
-
-local function remove_dup(tbl)
-  local hash = {}
-  local res = {}
-
-  for _,v in ipairs(tbl) do
-    if (not hash[v]) then
-      res[#res+1] = v
-      hash[v] = true
-    end
-  end
-
-  return res
-end
-
-=======
->>>>>>> 044d6ef3
+function display_window(width, height, row, col)
+  if winid == nil or not api.nvim_win_is_valid(winid) then
+    winid = api.nvim_open_win(bufnr, false, {
+      relative = 'win',
+      width = width,
+      height = height,
+      row = row,
+      col = col,
+      focusable = false,
+      style = 'minimal',
+    })
+  else
+    api.nvim_win_set_config(winid, {
+      win = api.nvim_get_current_win(),
+      relative = 'win',
+      width = width,
+      height = height,
+      row = row,
+      col = col,
+    })
+  end
+  api.nvim_win_set_option(winid, 'winhl', 'NormalFloat:TreesitterContext')
+end
+
 -- Exports
 
 local M = {}
@@ -247,7 +221,7 @@
 function M.get_context(opts)
   if not parsers.has_parser() then return nil end
   local options = opts or {}
-  local type_patterns = options.type_patterns or {'class', 'function', 'method'}
+  local type_patterns = options.type_patterns or TYPE_PATTERNS
 
   local cursor_node = ts_utils.get_node_at_cursor()
   if not cursor_node then return nil end
@@ -270,25 +244,21 @@
   return matches
 end
 
-function M.get_parent_matches()
+function M.get_parent_matches(type_patterns)
   if not parsers.has_parser() then return nil end
 
-  local contains = vim.tbl_contains
-
-  local matches = ts_query.get_capture_matches(0, '@scope.node', 'locals')
-
-  local curr_node = ts_utils.get_node_at_cursor()
-  if not curr_node then return end
+  -- FIXME: use TS queries when possible
+  -- local matches = ts_query.get_capture_matches(0, '@scope.node', 'locals')
+
+  local current = ts_utils.get_node_at_cursor()
+  if not current then return end
 
   local parent_matches = {}
-  while true do
-    if contains(matches, curr_node) then
-      table.insert(parent_matches, curr_node)
-    end
-    curr_node = curr_node:parent()
-    if curr_node == nil then
-      break
-    end
+  while current ~= nil do
+    if is_valid(current, type_patterns) then
+      table.insert(parent_matches, current)
+    end
+    current = current:parent()
   end
 
   return parent_matches
@@ -301,33 +271,24 @@
     return
   end
 
-  local context = M.get_parent_matches()
-
-<<<<<<< HEAD
+  local context = M.get_parent_matches(TYPE_PATTERNS)
+
   context_nodes = {}
-=======
-  current_type = nil
-  current_node = nil
->>>>>>> 044d6ef3
+  context_types = {}
 
   if context then
     local first_visible_line = api.nvim_call_function('line', { 'w0' })
+    local last_row = -1
 
     for i = #context, 1, -1 do
-      local node = context[i][1]
-      local type = context[i][2]
+      local node = context[i]
+      local type = get_type_pattern(node, TYPE_PATTERNS) or node:type()
       local row = node:start()
 
-      if row < (first_visible_line - 1) then
-<<<<<<< HEAD
+      if row < (first_visible_line - 1) and row ~= last_row then
         table.insert(context_nodes, node)
-        -- context_nodes = node
-        -- break
-=======
-        current_type = type
-        current_node = node
-        break
->>>>>>> 044d6ef3
+        table.insert(context_types, type)
+        last_row = row
       end
     end
   end
@@ -375,7 +336,7 @@
 end
 
 function M.close()
-  previous_node = nil
+  previous_nodes = nil
 
   if winid ~= nil and api.nvim_win_is_valid(winid) then
     -- Can't close other windows when the command-line window is open
@@ -389,78 +350,37 @@
 end
 
 function M.open()
-<<<<<<< HEAD
-  if #context_nodes == 0 then
-    return
-  end
-
-  if context_nodes == previous_node then
-    return
-  end
-=======
-  if current_node == nil then return end
-  if current_node == previous_node then return end
->>>>>>> 044d6ef3
-
-  previous_node = context_nodes
+  if #context_nodes == 0 then return end
+  if context_nodes == previous_nodes then return end
+
+  previous_nodes = context_nodes
 
   local saved_bufnr = api.nvim_get_current_buf()
 
   local gutter_width = get_gutter_width()
   local win_width = api.nvim_win_get_width(0) - gutter_width
-
-  local start_row, start_col = context_nodes[1]:start()
-  local end_row = start_row + 1
-  local end_col = 0
-
-  local lines = get_lines_for_multiple_nodes(context_nodes)
-  lines = remove_dup(lines)
-  -- local lines =
-  --   start_col == 0
-  --   and get_text_for_multiple_nodes(context_nodes)
-  --   or get_lines_for_multiple_nodes(context_nodes)
-
-  if #lines <= 0 then
-    return
-  end
-
-  if winid == nil or not api.nvim_win_is_valid(winid) then
-    winid = api.nvim_open_win(bufnr, false, {
-      relative = 'win',
-      width = win_width,
-      height = #lines,
-      row = 0,
-      col = gutter_width,
-      focusable = false,
-      style = 'minimal',
-    })
-  else
-    api.nvim_win_set_config(winid, {
-      win = api.nvim_get_current_win(),
-      relative = 'win',
-      width = win_width,
-      height = #lines,
-      row = 0,
-      col = gutter_width,
-    })
-  end
-
-<<<<<<< HEAD
-=======
-  api.nvim_win_set_option(winid, 'winhl', 'NormalFloat:TreesitterContext')
+  local win_height = #context_nodes
+
+  display_window(win_width, win_height, 0, gutter_width)
 
   -- Set text
 
-  local lines, range = get_text_for_node(current_node)
-  local indents = get_indents(lines)
-
-  local start_row = range[1]
-  local start_col = range[2]
-  local end_row   = range[3]
-  local end_col   = range[4]
-
-  local text = merge_lines(lines)
-  local target_node = get_target_node(current_node)
+  local context_ranges = {}
+  local context_lines = {}
+  local context_text = {}
+  local context_indents = {}
+
+  for i in ipairs(context_nodes) do
+    local lines, range = get_text_for_node(context_nodes[i])
+    local text = merge_lines(lines)
+    local indents = get_indents(lines)
+    table.insert(context_lines, lines)
+    table.insert(context_ranges, range)
+    table.insert(context_text, text)
+    table.insert(context_indents, indents)
+  end
+
+  api.nvim_buf_set_lines(bufnr, 0, -1, false, context_text)
 
   -- api.nvim_command('echom ' .. vim.fn.json_encode({
   --   type = target_node:type(),
@@ -469,41 +389,40 @@
 
   -- Highlight
 
->>>>>>> 044d6ef3
   api.nvim_buf_clear_namespace(bufnr, ns, 0, -1)
-  api.nvim_buf_set_lines(bufnr, 0, -1, false, {text})
-
-<<<<<<< HEAD
-  local highlight_better = true
-
-  if highlight_better then
-    local buf_highlighter = Highlighter.active[saved_bufnr] or nil
-    local buf_queries = {}
-
-    if buf_highlighter then
-      buf_queries = buf_highlighter._queries
-    else
-      local current_ft = api.nvim_buf_get_option(0, 'filetype')
-      local buffer_ft  = api.nvim_buf_get_option(bufnr, 'filetype')
-      if current_ft ~= buffer_ft then
-        api.nvim_buf_set_option(bufnr, 'filetype', current_ft)
-=======
-  local start_row_absolute = current_node:start()
 
   local buf_highlighter = Highlighter.active[saved_bufnr] or nil
-  local buf_queries = {}
+  local buf_queries = nil
+  local buf_query = nil
+
   if buf_highlighter then
     buf_queries = buf_highlighter._queries
+    buf_query = buf_queries[vim.bo.filetype]
+    if buf_query == nil then
+      return
+    end
   else
     local current_ft = api.nvim_buf_get_option(0, 'filetype')
     local buffer_ft  = api.nvim_buf_get_option(bufnr, 'filetype')
     if current_ft ~= buffer_ft then
       api.nvim_buf_set_option(bufnr, 'filetype', current_ft)
     end
-  end
-
-  for _, buf_query in pairs(buf_queries) do
-    if buf_query == nil then break end
+    return
+  end
+
+  for i in ipairs(context_nodes) do
+    local current_node = context_nodes[i]
+    local range = context_ranges[i]
+    local indents = context_indents[i]
+
+    local start_row = range[1]
+    local start_col = range[2]
+    local end_row   = range[3]
+    local end_col   = range[4]
+
+    local target_node = get_target_node(current_node)
+
+    local start_row_absolute = current_node:start()
 
     local captures =
       buf_query:query()
@@ -511,9 +430,8 @@
 
     local last_line = nil
     local last_offset = nil
- 
+
     for capture, node in captures do
-
       local hl = buf_query.hl_cache[capture]
       local atom_start_row, atom_start_col,
             atom_end_row,   atom_end_col = node:range()
@@ -521,16 +439,8 @@
       if atom_end_row > end_row or
         (atom_end_row == end_row and atom_end_col > end_col) then
         break
->>>>>>> 044d6ef3
       end
-    end
-
-<<<<<<< HEAD
-    local buf_query = buf_queries[vim.bo.filetype]
-
-    for _, target_node in ipairs(context_nodes) do
-      highlight_node_from_buf(saved_bufnr, buf_query, target_node, start_row, start_col, end_row, end_col)
-=======
+
       if atom_start_row >= start_row_absolute then
 
         local intended_start_row = atom_start_row - start_row_absolute
@@ -553,8 +463,8 @@
           offset = offset - (indents[intended_start_row + 1])
         end
 
-        local hl_start_row = 0
-        local hl_end_row   = 0
+        local hl_start_row = i - 1
+        local hl_end_row   = i - 1
         local hl_start_col = atom_start_col + offset
         local hl_end_col   = atom_end_col + offset
 
@@ -563,25 +473,21 @@
           { end_line = hl_end_row, end_col = hl_end_col,
             hl_group = hl })
       end
->>>>>>> 044d6ef3
-    end
-  else
-    local ft = vim.bo.filetype
-    ts_highlight.attach(bufnr, ft)
+    end
   end
 end
 
 function M.enable()
   nvim_augroup('treesitter_context', {
-    {'WinScrolled', '*',               'silent lua require("treesitter-context").throttled_update_context()'},
-    {'User',        'CursorMovedVertical', 'silent lua require("treesitter-context").throttled_update_context()'},
-    {'CursorMoved', '*',               'silent lua require("treesitter-context").do_au_cursor_moved_vertical()'},
-    {'BufEnter',    '*',               'silent lua require("treesitter-context").throttled_update_context()'},
-    {'WinEnter',    '*',               'silent lua require("treesitter-context").throttled_update_context()'},
-    {'WinLeave',    '*',               'silent lua require("treesitter-context").close()'},
-    {'VimResized',  '*',               'silent lua require("treesitter-context").open()'},
-    {'User',        'SessionSavePre',  'silent lua require("treesitter-context").close()'},
-    {'User',        'SessionSavePost', 'silent lua require("treesitter-context").open()'},
+    {'WinScrolled', '*',                   'silent lua require("treesitter-context").update_context()'},
+    {'User',        'CursorMovedVertical', 'silent lua require("treesitter-context").update_context()'},
+    {'CursorMoved', '*',                   'silent lua require("treesitter-context").do_au_cursor_moved_vertical()'},
+    {'BufEnter',    '*',                   'silent lua require("treesitter-context").update_context()'},
+    {'WinEnter',    '*',                   'silent lua require("treesitter-context").update_context()'},
+    {'WinLeave',    '*',                   'silent lua require("treesitter-context").close()'},
+    {'VimResized',  '*',                   'silent lua require("treesitter-context").open()'},
+    {'User',        'SessionSavePre',      'silent lua require("treesitter-context").close()'},
+    {'User',        'SessionSavePost',     'silent lua require("treesitter-context").open()'},
   })
 
   M.throttled_update_context()
